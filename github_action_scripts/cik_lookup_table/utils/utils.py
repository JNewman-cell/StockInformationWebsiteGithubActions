--- conflicted
+++ resolved
@@ -7,12 +7,8 @@
 import os
 import re
 import sys
-<<<<<<< HEAD
+import unicodedata
 from typing import Dict, List, Tuple, Set, cast, Any
-=======
-import unicodedata
-from typing import Dict, List, Tuple, Set, cast
->>>>>>> 6d26c9fb
 
 # Add data layer to path for imports
 sys.path.append(os.path.join(os.path.dirname(__file__), '..', '..', '..'))
